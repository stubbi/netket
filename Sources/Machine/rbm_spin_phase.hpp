// Copyright 2018 The Simons Foundation, Inc. - All Rights Reserved.
//
// Licensed under the Apache License, Version 2.0 (the "License");
// you may not use this file except in compliance with the License.
// You may obtain a copy of the License at
//
//    http://www.apache.org/licenses/LICENSE-2.0
//
// Unless required by applicable law or agreed to in writing, software
// distributed under the License is distributed on an "AS IS" BASIS,
// WITHOUT WARRANTIES OR CONDITIONS OF ANY KIND, either express or implied.
// See the License for the specific language governing permissions and
// limitations under the License.

#ifndef NETKET_RBM_SPIN_PHASE_HPP
#define NETKET_RBM_SPIN_PHASE_HPP

#include "Machine/abstract_machine.hpp"

namespace netket {

/** Restricted Boltzmann machine class with spin 1/2 hidden units.
This version has real-valued weights and two RBMs parameterizing phase and
amplitude
 *
 */
class RbmSpinPhase : public AbstractMachine {
  // number of visible units
  int nv_;

  // number of hidden units
  int nh_;

  // number of parameters
  int npar_;

  // weights
  RealMatrixType W1_;

  // visible units bias
  RealVectorType a1_;

  // hidden units bias
  RealVectorType b1_;

  // weights
  RealMatrixType W2_;

  // visible units bias
  RealVectorType a2_;

  // hidden units bias
  RealVectorType b2_;

  RealVectorType thetas1_;
  RealVectorType thetas2_;
  RealVectorType lnthetas1_;
  RealVectorType lnthetas2_;
  RealVectorType thetasnew1_;
  RealVectorType lnthetasnew1_;
  RealVectorType thetasnew2_;
  RealVectorType lnthetasnew2_;

  bool usea_;
  bool useb_;

  const Complex I_;

 public:
  RbmSpinPhase(std::shared_ptr<const AbstractHilbert> hilbert, int nhidden = 0,
               int alpha = 0, bool usea = true, bool useb = true);

  int Npar() const override;
  int Nvisible() const override;
  /*constexpr*/ int Nhidden() const noexcept { return nh_; }

  void InitRandomPars(int seed, double sigma) override;
  void InitLookup(VisibleConstType v, LookupType &lt) override;
  void UpdateLookup(VisibleConstType v, const std::vector<int> &tochange,
                    const std::vector<double> &newconf,
                    LookupType &lt) override;

  VectorType DerLog(VisibleConstType v) override;
  VectorType DerLog(VisibleConstType v, const LookupType &lt) override;

  VectorType GetParameters() override;
  void SetParameters(VectorConstRefType pars) override;

  // Value of the logarithm of the wave-function
  Complex LogVal(VisibleConstType v) override;
  // Value of the logarithm of the wave-function
  // using pre-computed look-up tables for efficiency
  Complex LogVal(VisibleConstType v, const LookupType &lt) override;
  // Difference between logarithms of values, when one or more visible variables
  // are being flipped
  VectorType LogValDiff(
      VisibleConstType v, const std::vector<std::vector<int>> &tochange,
      const std::vector<std::vector<double>> &newconf) override;
  // Difference between logarithms of values, when one or more visible variables
  // are being flipped Version using pre-computed look-up tables for efficiency
  // on a small number of spin flips
  Complex LogValDiff(VisibleConstType v, const std::vector<int> &tochange,
                     const std::vector<double> &newconf,
                     const LookupType &lt) override;

<<<<<<< HEAD
  bool IsHolomorphic() const noexcept override;
  const AbstractHilbert &GetHilbert() const noexcept override;
=======
  bool IsHolomorphic() override;
>>>>>>> 1fc0ebfd

  void Save(const std::string &filename) const override;
  void Load(const std::string &filename) override;

 private:
  inline void Init();
};

}  // namespace netket

#endif<|MERGE_RESOLUTION|>--- conflicted
+++ resolved
@@ -103,12 +103,7 @@
                      const std::vector<double> &newconf,
                      const LookupType &lt) override;
 
-<<<<<<< HEAD
   bool IsHolomorphic() const noexcept override;
-  const AbstractHilbert &GetHilbert() const noexcept override;
-=======
-  bool IsHolomorphic() override;
->>>>>>> 1fc0ebfd
 
   void Save(const std::string &filename) const override;
   void Load(const std::string &filename) override;
