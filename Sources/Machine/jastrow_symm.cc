--- conflicted
+++ resolved
@@ -272,11 +272,6 @@
   return logvaldiff;
 }
 
-<<<<<<< HEAD
-const AbstractHilbert &JastrowSymm::GetHilbert() const noexcept {
-  return hilbert_;
-}
-
 bool JastrowSymm::IsHolomorphic() const noexcept { return true; }
 
 void JastrowSymm::Save(const std::string &filename) const {
@@ -285,12 +280,6 @@
   state["Nvisible"] = nv_;
   state["Wsymm"] = Wsymm_;
   WriteJsonToFile(state, filename);
-=======
-void JastrowSymm::to_json(json &j) const {
-  j["Name"] = "JastrowSymm";
-  j["Nvisible"] = nv_;
-  j["Wsymm"] = Wsymm_;
->>>>>>> 1fc0ebfd
 }
 
 void JastrowSymm::Load(const std::string &filename) {
