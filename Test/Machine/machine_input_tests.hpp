--- conflicted
+++ resolved
@@ -8,12 +8,9 @@
   std::vector<netket::json> input_tests;
   netket::json pars;
 
-<<<<<<< HEAD
+
   // Ising 1d
-=======
-  /** // Ising 1d
 
->>>>>>> 53376f35
   pars = {{"Graph",
            {{"Name", "Hypercube"}, {"L", 20}, {"Dimension", 1}, {"Pbc", true}}},
           {"Machine", {{"Name", "RbmSpin"}, {"Alpha", 1.0}}},
@@ -105,13 +102,10 @@
   pars = {{"Graph",
            {{"Name", "Hypercube"}, {"L", 40}, {"Dimension", 1}, {"Pbc", true}}},
           {"Machine", {{"Name", "JastrowSymm"}}},
-<<<<<<< HEAD
           {"Hamiltonian", {{"Name", "BoseHubbard"}, {"U", 4.0}}}};
   pars["Hilbert"]["Name"] = "Boson";
-  pars["Hilbert"]["Nmax"] = 5;
-=======
-          {"Hamiltonian", {{"Name", "BoseHubbard"}, {"U", 4.0}, {"Nmax", 4}}}};
-  input_tests.push_back(pars); */
+  pars["Hilbert"]["Nmax"] = 4;
+  input_tests.push_back(pars); 
 
   // Ising 1d with MPS diagonal
   pars = {{"Graph",
@@ -119,7 +113,8 @@
           {"Machine",
            {{"Name", "MPSperiodic"}, {"BondDim", 8}, {"Diagonal", true}}},
           {"Hamiltonian", {{"Name", "Ising"}, {"h", 1.0}}}};
->>>>>>> 53376f35
+  pars["Hilbert"]["Name"] = "Spin";
+  pars["Hilbert"]["S"] = 0.5;
   input_tests.push_back(pars);
 
   // Heisemberg 1d with MPS periodic(no translational symmetry)
@@ -127,6 +122,8 @@
            {{"Name", "Hypercube"}, {"L", 20}, {"Dimension", 1}, {"Pbc", true}}},
           {"Machine", {{"Name", "MPSperiodic"}, {"BondDim", 5}}},
           {"Hamiltonian", {{"Name", "Heisenberg"}}}};
+  pars["Hilbert"]["Name"] = "Spin";
+  pars["Hilbert"]["S"] = 0.5;
   input_tests.push_back(pars);
 
   // Bose-Hubbard 1d with MPS periodic
@@ -134,22 +131,10 @@
            {{"Name", "Hypercube"}, {"L", 40}, {"Dimension", 1}, {"Pbc", true}}},
           {"Machine",
            {{"Name", "MPSperiodic"}, {"BondDim", 5}, {"SymmetryPeriod", 5}}},
-          {"Hamiltonian", {{"Name", "BoseHubbard"}, {"U", 4.0}, {"Nmax", 4}}}};
+          {"Hamiltonian", {{"Name", "BoseHubbard"}, {"U", 4.0}}}};
+  pars["Hilbert"]["Name"] = "Boson";
+  pars["Hilbert"]["Nmax"] = 4;
   input_tests.push_back(pars);
-
-  /**
-  // Heisemberg 1d with SBS
-  pars = {{"Graph",
-           {{"Name", "Hypercube"}, {"L", 10}, {"Dimension", 1}, {"Pbc", true}}},
-          {"Machine",
-           {"Name", "SBS"},
-           {"Strings",
-            {{{"BondDim", 4}, {"SymmetryPeriod", 5}},
-             {{"BondDim", 6}, {"SymmetryPeriod", 2}},
-             {{"BondDim", 3}},
-             {{"BondDim", 2}, {"SymmetryPeriod", 5}}}}},
-          {"Hamiltonian", {{"Name", "Heisenberg"}}}};
-  input_tests.push_back(pars); */
 
   return input_tests;
 }